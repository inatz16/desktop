--- conflicted
+++ resolved
@@ -26,11 +26,7 @@
   - npm prune
   - cd app && npm prune && cd ..
   - npm install
-<<<<<<< HEAD
-  - npm ls || true
-=======
   - npm ls --prod || true
->>>>>>> 10b5d845
   - npm ls --dev || true
 
 build_script:
