--- conflicted
+++ resolved
@@ -7,13 +7,8 @@
 import { Resizable } from './resizable'
 import { TabBar } from './tab-bar'
 import { IRepositoryState as IRepositoryModelState, RepositorySection } from '../lib/app-state'
-<<<<<<< HEAD
-import { Dispatcher, IssuesStore } from '../lib/dispatcher'
+import { Dispatcher, IssuesStore, GitHubUserStore } from '../lib/dispatcher'
 import { LinkEventHandler } from './lib/link-handler'
-
-=======
-import { Dispatcher, IssuesStore, GitHubUserStore } from '../lib/dispatcher'
->>>>>>> b39915e2
 import { assertNever } from '../lib/fatal-error'
 
 interface IRepositoryProps {
