import * as React from 'react'
import { CommitSummary } from './commit-summary'
import { Diff } from '../diff'
import { FileList } from './file-list'
import { Repository } from '../../models/repository'
import { FileChange } from '../../models/status'
import { Commit } from '../../lib/local-git-operations'
import { Dispatcher } from '../../lib/dispatcher'
import { IHistoryState } from '../../lib/app-state'
import { ThrottledScheduler } from '../lib/throttled-scheduler'
import { PersistingResizable } from '../resizable'

// At some point we'll make index.tsx only be exports
// see https://github.com/desktop/desktop/issues/383
export { HistorySidebar } from './sidebar'

interface IHistoryProps {
  readonly repository: Repository
  readonly dispatcher: Dispatcher
  readonly history: IHistoryState
  readonly emoji: Map<string, string>
  readonly commits: Map<string, Commit>
}

/** The History component. Contains the commit list, commit summary, and diff. */
export class History extends React.Component<IHistoryProps, void> {
  private readonly loadChangedFilesScheduler = new ThrottledScheduler(200)

  private onFileSelected(file: FileChange) {
    this.props.dispatcher.changeHistoryFileSelection(this.props.repository, file)
  }

  public componentWillUnmount() {
    this.loadChangedFilesScheduler.clear()
  }

  private renderDiff(commit: Commit | null) {

    const file = this.props.history.selection.file
    const diff = this.props.history.diff

    if (!diff || !file) {
      return (
        <div className='panel blankslate' id='diff'>
          No file selected
        </div>
      )
    }

    return (
      <Diff repository={this.props.repository}
        file={file}
        diff={diff}
        readOnly={true}
        dispatcher={this.props.dispatcher} />
    )
  }

  private renderCommitSummary(commit: Commit) {

    return <CommitSummary
      summary={commit.summary}
      body={commit.body}
      sha={commit.sha}
      authorName={commit.authorName}
      files={this.props.history.changedFiles}
      emoji={this.props.emoji}
    />
  }

  public render() {
    const sha = this.props.history.selection.sha
    const commit = sha ? (this.props.commits.get(sha) || null) : null

    if (!sha || !commit) {
      return <NoCommitSelected/>
    }

    return (
<<<<<<< HEAD
      <div className='panel-container' id='history'>
        <PersistingResizable configKey='commit-summary-width'>
          <CommitSummaryContainer
            commit={commit}
            files={this.props.history.changedFiles}
            selectedFile={this.props.history.selection.file}
            onSelectedFileChanged={file => this.onFileSelected(file)}
            emoji={this.props.emoji}
          />
        </PersistingResizable>
        { this.renderDiff(commit) }
=======
      <div id='history'>
        {this.renderCommitSummary(commit)}
        <div id='commit-details'>
          <PersistingResizable configKey='commit-summary-width'>
            <FileList
              files={this.props.history.changedFiles}
              onSelectedFileChanged={file => this.onFileSelected(file)}
              selectedFile={this.props.history.selection.file}
            />
          </PersistingResizable>
          { this.renderDiff(commit) }
        </div>
>>>>>>> a749fe36
      </div>
    )
  }
}

function NoCommitSelected() {
  return (
    <div className='panel blankslate'>
      No commit selected
    </div>
  )
}<|MERGE_RESOLUTION|>--- conflicted
+++ resolved
@@ -77,19 +77,6 @@
     }
 
     return (
-<<<<<<< HEAD
-      <div className='panel-container' id='history'>
-        <PersistingResizable configKey='commit-summary-width'>
-          <CommitSummaryContainer
-            commit={commit}
-            files={this.props.history.changedFiles}
-            selectedFile={this.props.history.selection.file}
-            onSelectedFileChanged={file => this.onFileSelected(file)}
-            emoji={this.props.emoji}
-          />
-        </PersistingResizable>
-        { this.renderDiff(commit) }
-=======
       <div id='history'>
         {this.renderCommitSummary(commit)}
         <div id='commit-details'>
@@ -102,7 +89,6 @@
           </PersistingResizable>
           { this.renderDiff(commit) }
         </div>
->>>>>>> a749fe36
       </div>
     )
   }
