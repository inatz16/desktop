--- conflicted
+++ resolved
@@ -250,18 +250,13 @@
                             currentBranch={state.currentBranch}
                             defaultBranch={state.defaultBranch}
                             dispatcher={this.props.dispatcher}
-<<<<<<< HEAD
                             repository={this.state.selectedRepository!}
                             commits={state.commits}/>
       } break
-=======
-                            repository={this.state.selectedRepository!}/>
-        break
 
       case Popup.AddRepository:
         content = <AddRepository dispatcher={this.props.dispatcher}/>
         break
->>>>>>> 5a8eb360
     }
 
     if (!content) {
