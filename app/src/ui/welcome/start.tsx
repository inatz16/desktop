--- conflicted
+++ resolved
@@ -21,13 +21,8 @@
         <h1 className='welcome-title'>Welcome to GitHub Desktop</h1>
         <h2 className='welcome-text'>Get started by signing into GitHub.com or your GitHub Enterprise server.</h2>
         <div className='actions'>
-<<<<<<< HEAD
-          <button className='button welcome-button' onClick={() => this.signInToDotCom()}>GitHub.com</button>
-          <button className='button welcome-button' onClick={() => this.signInToEnterprise()}>GitHub Enterprise</button>
-=======
-          <button onClick={this.signInToDotCom}>GitHub.com</button>
-          <button onClick={this.signInToEnterprise}>GitHub Enterprise</button>
->>>>>>> cd56b62c
+          <button className='button welcome-button' onClick={this.signInToDotCom}>GitHub.com</button>
+          <button className='button welcome-button' onClick={this.signInToEnterprise}>GitHub Enterprise</button>
         </div>
 
         <div>
